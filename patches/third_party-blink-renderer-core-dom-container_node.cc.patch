--- conflicted
+++ resolved
@@ -71,17 +71,10 @@
    for (Node& node : NodeTraversal::InclusiveDescendantsOf(root)) {
      // As an optimization we don't notify leaf nodes when when inserting
      // into detached subtrees that are not in a shadow tree.
-<<<<<<< HEAD
-@@ -952,6 +1006,19 @@ void ContainerNode::NotifyNodeRemoved(Node& root) {
-     // As an optimization we skip notifying Text nodes and other leaf nodes
-     // of removal when they're not in the Document tree and not in a shadow root
-     // since the virtual call to removedFrom is not needed.
-=======
 @@ -948,6 +989,19 @@ void ContainerNode::NotifyNodeRemoved(Node& root) {
    ScriptForbiddenScope forbid_script;
    EventDispatchForbiddenScope assert_no_event_dispatch;
  
->>>>>>> 18d74c2e
 +#if BUILDFLAG(BRAVE_PAGE_GRAPH_ENABLED)
 +  if (GetDocument().GetPageGraph() != nullptr) {
 +    const NodeType node_type = root.getNodeType();
